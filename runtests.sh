--- conflicted
+++ resolved
@@ -62,12 +62,8 @@
 pip install --upgrade -r ${DRIVER_HOME}/test_requirements.txt
 echo ""
 TEST_RUNNER="coverage run -m ${UNITTEST} discover -vfs ${TEST}"
-<<<<<<< HEAD
-BEHAVE_RUNNER="behave --tags=-in_dev test/tck"
-=======
 EXAMPLES_RUNNER="coverage run -m ${UNITTEST} discover -vfs examples"
 BEHAVE_RUNNER="behave test/tck"
->>>>>>> 891db8ba
 if [ ${RUNNING} -eq 1 ]
 then
     ${TEST_RUNNER}
