--- conflicted
+++ resolved
@@ -32,13 +32,10 @@
 from .compat import integer, string, urlparse
 from .connection import connect, Response, RUN, PULL_ALL
 from .constants import ENCRYPTED_DEFAULT, TRUST_DEFAULT, TRUST_SIGNED_CERTIFICATES
-<<<<<<< HEAD
 from .exceptions import CypherError, ProtocolError
-=======
-from .exceptions import CypherError
 from .ssl_compat import SSL_AVAILABLE, SSLContext, PROTOCOL_SSLv23, OP_NO_SSLv2, CERT_REQUIRED
->>>>>>> 1ae845bc
 from .types import hydrated
+
 
 DEFAULT_MAX_POOL_SIZE = 50
 
